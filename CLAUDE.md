--- conflicted
+++ resolved
@@ -79,17 +79,11 @@
 - `src/eaidl/load.py` - Database loading & parsing (ModelParser class)
 - `src/eaidl/transforms.py` - Model transformations (especially abstract class flattening)
 - `src/eaidl/validation/` - Validation framework (decorator-based)
-<<<<<<< HEAD
 - `src/eaidl/templates/idl/` - Jinja2 templates for IDL output (whitespace-sensitive!)
 - `src/eaidl/templates/html/` - Jinja2 templates for HTML documentation
 - `src/eaidl/html_export.py` - HTML documentation generator
 - `src/eaidl/mermaid_diagram.py` - Interactive Mermaid diagram generator
 - `src/eaidl/link_utils.py` - Link resolution for HTML documentation
-=======
-- `src/eaidl/templates/idl/` - Jinja2 templates (whitespace-sensitive!)
-- `src/eaidl/utils.py` - Shared utilities (find_class, flatten_packages, etc.)
-- `tests/conftest.py` - Shared test fixtures and factories
->>>>>>> 443f6036
 
 ### Critical Feature: Abstract Class Flattening
 **Location**: `transforms.py::flatten_abstract_classes()`
@@ -150,27 +144,6 @@
 uv run pytest --cov=src/eaidl --cov-report=term-missing
 ```
 
-### Writing Tests
-
-Use shared fixtures from `tests/conftest.py` instead of creating objects manually:
-
-```python
-def test_my_feature(struct_class, create_attribute, create_package):
-    """Use factory fixtures to create test objects."""
-    # Create a struct with attributes
-    cls = struct_class(
-        name="MyStruct",
-        attributes=[
-            create_attribute(name="field1", type="string"),
-            create_attribute(name="field2", type="int"),
-        ]
-    )
-
-    # Create a package
-    pkg = create_package(name="test_pkg", classes=[cls])
-```
-
-<<<<<<< HEAD
 ## HTML Documentation Export
 
 ### Architecture
@@ -292,16 +265,6 @@
 open /tmp/test-docs/index.html  # macOS
 xdg-open /tmp/test-docs/index.html  # Linux
 ```
-=======
-**Available fixtures:**
-- `test_config` - Pre-configured Configuration object
-- `struct_class()` - Factory for creating struct classes
-- `enum_class()` - Factory for creating enum classes
-- `typedef_class()` - Factory for creating typedef classes
-- `union_class()` - Factory for creating union classes
-- `create_package()` - Factory for creating packages
-- `create_attribute()` - Factory for creating attributes
->>>>>>> 443f6036
 
 ## Common Tasks for AI Assistants
 
@@ -352,7 +315,6 @@
 3. Use Click decorators for command definition
 4. Add to `[project.scripts]` in pyproject.toml if new entry point
 
-<<<<<<< HEAD
 ### Configuring Spellchecking
 **Location**: Spellchecking is implemented in `src/eaidl/validation/spellcheck.py` and integrated via validators.
 
@@ -428,24 +390,6 @@
 ```
 
 Add 'seq' to `spellcheck.custom_words` in your config if it's a valid abbreviation.
-=======
-Example:
-```python
-from eaidl.load import ModelParser
-
-@click.command()
-@click.option("--config", default="config.yaml", help="Configuration file.")
-@click.option("--debug", default=False, is_flag=True, help="Enable debug.")
-@click.option("--version", is_flag=True, help="Show version.")
-@setup_command
-def my_command(config_obj, debug):
-    """My new command - config_obj is already loaded."""
-    parser = ModelParser(config_obj)
-    # ... your logic here
-```
-
-Existing commands: run, change, diagram, packages
->>>>>>> 443f6036
 
 ## Configuration
 
